--- conflicted
+++ resolved
@@ -210,26 +210,6 @@
         Ok(path)
     }
 
-<<<<<<< HEAD
-    // unzip the downloaded file and do all the needed file manipulation
-    fn unzip<P: AsRef<Path>>(&self, zip_path: P) -> Result<PathBuf> {
-        let mut archive = zip::ZipArchive::new(File::open(zip_path.as_ref())?)?;
-
-        let mut extract_path: PathBuf = zip_path
-            .as_ref()
-            .parent()
-            .context("zip_path does not have a parent directory")?
-            .to_path_buf();
-
-        let folder_name = zip_path
-            .as_ref()
-            .file_stem()
-            .context("zip_path does not have a file stem")?;
-
-        extract_path.push(folder_name);
-
-        fs::create_dir_all(&extract_path)?;
-=======
     #[cfg(target_os = "macos")]
     fn do_unzip<P: AsRef<Path>>(&self, zip_path: P, extract_path: &Path) -> Fallible<()> {
         let out = std::process::Command::new("unzip")
@@ -246,24 +226,15 @@
         }
         Ok(())
     }
->>>>>>> 09747c06
 
     #[cfg(not(target_os = "macos"))]
-    fn do_unzip<P: AsRef<Path>>(&self, zip_path: P, extract_path: &Path) -> Fallible<()> {
+    fn do_unzip<P: AsRef<Path>>(&self, zip_path: P, extract_path: &Path) -> Result<()> {
         let mut archive = zip::ZipArchive::new(File::open(zip_path.as_ref())?)?;
 
         for i in 0..archive.len() {
             let mut file = archive.by_index(i)?;
-<<<<<<< HEAD
-            let mut out_path = extract_path.clone();
-            out_path.push(
-                file.enclosed_name()
-                    .context("zip file contains invalid path")?,
-            );
-=======
             let mut out_path = PathBuf::from(extract_path);
-            out_path.push(file.sanitized_name().as_path());
->>>>>>> 09747c06
+            out_path.push(file.mangled_name().as_path());
 
             let comment = file.comment();
             if !comment.is_empty() {
@@ -305,17 +276,17 @@
         Ok(())
     }
     // unzip the downloaded file and do all the needed file manipulation
-    fn unzip<P: AsRef<Path>>(&self, zip_path: P) -> Fallible<PathBuf> {
+    fn unzip<P: AsRef<Path>>(&self, zip_path: P) -> Result<PathBuf> {
         let mut extract_path: PathBuf = zip_path
             .as_ref()
             .parent()
-            .ok_or_else(|| format_err!("zip_path does not have a parent directory"))?
+            .context("zip_path does not have a parent directory")?
             .to_path_buf();
 
         let folder_name = zip_path
             .as_ref()
             .file_stem()
-            .ok_or_else(|| format_err!("zip_path does not have a file stem"))?;
+            .context("zip_path does not have a file stem")?;
 
         extract_path.push(folder_name);
 
