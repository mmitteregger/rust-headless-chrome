--- conflicted
+++ resolved
@@ -62,18 +62,6 @@
 pub struct LaunchOptions<'a> {
     /// Determintes whether to run headless version of the browser. Defaults to true.
     #[builder(default = "true")]
-<<<<<<< HEAD
-    pub headless: bool,
-    /// Determines whether to run the browser with a sandbox.
-    #[builder(default = "true")]
-    pub sandbox: bool,
-    /// Launch the browser with a specific window width and height.
-    #[builder(default = "None")]
-    pub window_size: Option<(u32, u32)>,
-    /// Launch the browser with a specific debugging port.
-    #[builder(default = "None")]
-    pub port: Option<u16>,
-=======
     headless: bool,
 
     /// Determines whether to run the browser with a sandbox.
@@ -92,22 +80,18 @@
     /// See https://www.owasp.org/index.php/Man-in-the-middle_attack
     #[builder(default = "true")]
     ignore_certificate_errors: bool,
->>>>>>> 85bc71d5
 
     /// Path for Chrome or Chromium.
     ///
     /// If unspecified, the create will try to automatically detect a suitable binary.
     #[builder(default = "None")]
     pub path: Option<std::path::PathBuf>,
-<<<<<<< HEAD
-=======
 
     /// User Data (Profile) to use.
     ///
     /// If unspecified, a new temp directory is created and used on every launch.
     #[builder(default = "None")]
     user_data_dir: Option<std::path::PathBuf>,
->>>>>>> 85bc71d5
 
     /// A list of Chrome extensions to load.
     ///
@@ -149,11 +133,8 @@
             port: None,
             extensions: Vec::new(),
             process_envs: None,
-<<<<<<< HEAD
             #[cfg(feature = "fetch")]
             fetcher_options: Default::default()
-=======
->>>>>>> 85bc71d5
         }
     }
 }
