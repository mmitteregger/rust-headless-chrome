use std::sync::mpsc;
use std::sync::Mutex;

use anyhow::Result;
use log::*;
use websocket::client::sync::Client;
use websocket::stream::sync::TcpStream;
use websocket::WebSocketError;
use websocket::url::Url;
use websocket::{ClientBuilder, OwnedMessage};

use crate::protocol;

pub struct WebSocketConnection {
    sender: Mutex<websocket::sender::Writer<TcpStream>>,
    process_id: Option<u32>,
}

// TODO websocket::sender::Writer is not :Debug...
impl std::fmt::Debug for WebSocketConnection {
    fn fmt(&self, f: &mut std::fmt::Formatter) -> Result<(), std::fmt::Error> {
        write!(f, "WebSocketConnection {{}}")
    }
}

impl WebSocketConnection {
    pub fn new(
        ws_url: &Url,
        process_id: Option<u32>,
        messages_tx: mpsc::Sender<protocol::Message>,
    ) -> Result<Self> {
        let connection = Self::websocket_connection(&ws_url)?;
        let (websocket_receiver, sender) = connection.split()?;

        std::thread::spawn(move || {
            trace!("Starting msg dispatching loop");
            Self::dispatch_incoming_messages(websocket_receiver, messages_tx, process_id);
            trace!("Quit loop msg dispatching loop");
        });

        Ok(Self {
            sender: Mutex::new(sender),
            process_id,
        })
    }

    pub fn shutdown(&self) {
        trace!(
            "Shutting down WebSocket connection for Chrome {:?}",
            self.process_id
        );
        if self.sender.lock().unwrap().shutdown_all().is_err() {
            debug!(
                "Couldn't shut down WS connection for Chrome {:?}",
                self.process_id
            );
        }
    }

    fn dispatch_incoming_messages(
        mut receiver: websocket::receiver::Reader<TcpStream>,
        messages_tx: mpsc::Sender<protocol::Message>,
        process_id: Option<u32>,
    ) {
        for ws_message in receiver.incoming_messages() {
            match ws_message {
                Err(error) => match error {
                    WebSocketError::NoDataAvailable => {
                        debug!("WS Error Chrome #{:?}: {}", process_id, error);
                        break;
                    }
                    WebSocketError::IoError(err) => {
                        debug!("WS IO Error for Chrome #{:?}: {}", process_id, err);
                        break;
                    }
                    _ => panic!(
                        "Unhandled WebSocket error for Chrome #{:?}: {:?}",
                        process_id, error
                    ),
                },
                Ok(message) => {
                    if let OwnedMessage::Text(message_string) = message {
                        if let Ok(message) = protocol::parse_raw_message(&message_string) {
                            if messages_tx.send(message).is_err() {
                                break;
                            }
                        } else {
                            trace!(
                                "Incoming message isn't recognised as event or method response: {}",
                                message_string
                            );
                        }
                    } else {
                        panic!("Got a weird message: {:?}", message)
                    }
                }
            }
        }

        info!("Sending shutdown message to message handling loop");
        if messages_tx
            .send(protocol::Message::ConnectionShutdown)
            .is_err()
        {
            warn!("Couldn't send message to transport loop telling it to shut down")
        }
    }

<<<<<<< HEAD
    pub fn websocket_connection(ws_url: &str) -> Result<Client<TcpStream>> {
        let client = ClientBuilder::new(ws_url)?.connect_insecure()?;
=======
    pub fn websocket_connection(ws_url: &Url) -> Fallible<Client<TcpStream>> {
        let client = ClientBuilder::from_url(ws_url).connect_insecure()?;
>>>>>>> 09747c06

        debug!("Successfully connected to WebSocket: {}", ws_url);

        Ok(client)
    }

    pub fn send_message(&self, message_text: &str) -> Result<()> {
        let message = websocket::Message::text(message_text);
        let mut sender = self.sender.lock().unwrap();
        sender.send_message(&message)?;
        Ok(())
    }
}

impl Drop for WebSocketConnection {
    fn drop(&mut self) {
        info!("dropping websocket connection");
    }
}<|MERGE_RESOLUTION|>--- conflicted
+++ resolved
@@ -5,8 +5,8 @@
 use log::*;
 use websocket::client::sync::Client;
 use websocket::stream::sync::TcpStream;
+use websocket::url::Url;
 use websocket::WebSocketError;
-use websocket::url::Url;
 use websocket::{ClientBuilder, OwnedMessage};
 
 use crate::protocol;
@@ -106,13 +106,8 @@
         }
     }
 
-<<<<<<< HEAD
-    pub fn websocket_connection(ws_url: &str) -> Result<Client<TcpStream>> {
-        let client = ClientBuilder::new(ws_url)?.connect_insecure()?;
-=======
-    pub fn websocket_connection(ws_url: &Url) -> Fallible<Client<TcpStream>> {
+    pub fn websocket_connection(ws_url: &Url) -> Result<Client<TcpStream>> {
         let client = ClientBuilder::from_url(ws_url).connect_insecure()?;
->>>>>>> 09747c06
 
         debug!("Successfully connected to WebSocket: {}", ws_url);
 
