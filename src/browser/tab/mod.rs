--- conflicted
+++ resolved
@@ -58,16 +58,7 @@
     + Sync,
 >;
 
-<<<<<<< HEAD
 type SyncSendEvent = dyn EventListener<Event> + Send + Sync;
-=======
-
-pub struct SyncSendEvent(pub Arc<Tab>,pub Box<dyn Fn(&Event,&Tab)>);
-
-unsafe impl Sync for SyncSendEvent {}
-
-unsafe impl Send for SyncSendEvent {}
->>>>>>> 85bc71d5
 
 pub trait EventListener<T> {
     fn on_event(&self, event: &T) -> ();
@@ -79,17 +70,6 @@
     }
 }
 
-<<<<<<< HEAD
-=======
-impl SyncSendEvent {
-
-    pub fn on_event(&self,event: &Event) {
-        self.1(event,&self.0);
-    }
-
-}
-
->>>>>>> 85bc71d5
 // type SyncSendEvent = dyn EventListener<Event> + Send + Sync;
 
 /// A handle to a single page. Exposes methods for simulating user actions (clicking,
