--- conflicted
+++ resolved
@@ -84,14 +84,6 @@
 
 #[derive(Serialize, Deserialize, Clone, Debug, PartialEq)]
 #[serde(rename_all = "camelCase")]
-pub enum CookiePriority {
-    Low,
-    Medium,
-    High,
-}
-
-#[derive(Serialize, Deserialize, Clone, Debug, PartialEq)]
-#[serde(rename_all = "camelCase")]
 pub struct CookieParam {
     pub name: String,
     pub value: String,
@@ -370,7 +362,6 @@
         type ReturnObject = GetCookiesReturnObject;
     }
 
-<<<<<<< HEAD
     /// https://chromedevtools.github.io/devtools-protocol/tot/Network/#type-CookieParam
     /// https://chromedevtools.github.io/devtools-protocol/tot/Network/#method-setCookie
     /// TODO: impl From<Cookie>
@@ -414,28 +405,17 @@
     #[serde(rename_all = "camelCase")]
     pub struct SetCookies {
         pub cookies: Vec<SetCookie>,
-=======
-    #[derive(Serialize, Debug, Clone)]
-    #[serde(rename_all = "camelCase")]
-    pub struct SetCookies<'a> {
-        pub cookies: &'a [super::CookieParam],
->>>>>>> daafa93b
     }
 
     #[derive(Deserialize, Debug, Clone)]
     #[serde(rename_all = "camelCase")]
     pub struct SetCookiesReturnObject {}
 
-<<<<<<< HEAD
     impl<'a> Method for SetCookies {
-=======
-    impl<'a> Method for SetCookies<'a> {
->>>>>>> daafa93b
         const NAME: &'static str = "Network.setCookies";
         type ReturnObject = SetCookiesReturnObject;
     }
 
-<<<<<<< HEAD
     /// https://chromedevtools.github.io/devtools-protocol/tot/Network/#method-deleteCookies
     /// TODO: impl From<Cookie>
     #[derive(Serialize, Debug)]
@@ -459,28 +439,27 @@
                 path: v.path,
             }
         }
-=======
+    }
     #[derive(Serialize, Debug)]
     #[serde(rename_all = "camelCase")]
     pub struct SetExtraHTTPHeaders<'a> {
         pub headers: HashMap<&'a str, &'a str>,
->>>>>>> daafa93b
-    }
-
-    #[derive(Deserialize, Debug, Clone)]
-    #[serde(rename_all = "camelCase")]
-<<<<<<< HEAD
+    }
+
+    #[derive(Deserialize, Debug, Clone)]
+    #[serde(rename_all = "camelCase")]
     pub struct DeleteCookiesReturnObject {}
 
     impl<'a> Method for DeleteCookies {
         const NAME: &'static str = "Network.deleteCookies";
         type ReturnObject = DeleteCookiesReturnObject;
-=======
+    }
+    
+    #[derive(Deserialize, Debug, Clone)]
     pub struct SetExtraHTTPHeadersReturnObject {}
 
     impl<'a> Method for SetExtraHTTPHeaders<'a> {
         const NAME: &'static str = "Network.setExtraHTTPHeaders";
         type ReturnObject = SetExtraHTTPHeadersReturnObject;
->>>>>>> daafa93b
     }
 }